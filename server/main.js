--- conflicted
+++ resolved
@@ -214,14 +214,9 @@
  * @apiSuccess {String}   blocks.transactions.to_address to address
  * @apiSuccess {Number}   blocks.transactions.gas_used gas used in this transaction
  * @apiSuccess {String}   blocks.transactions.gas_price gas price of this transaction
-<<<<<<< HEAD
- * @apiSuccess {String}   blocks.transactions.coinbase_transfer ETH directly transferred to the coinbase, not counting gas
- * @apiSuccess {String}   blocks.transactions.total_miner_reward ETH credited to the coinbase, including gas and direct transfers. The burned base_fee (EIP-1559) is not credited to the miner, so the base_fee is not present in this value.
-=======
- * @apiSuccess {String}   blocks.transactions.coinbase_transfer ETH (in wei)  directly transferred to the coinbase, not counting gas
- * @apiSuccess {String}   blocks.transactions.total_miner_reward ETH (in wei) transferred to the coinbase, including gas and direct transfers
+ * @apiSuccess {String}   blocks.transactions.coinbase_transfer ETH (in wei) directly transferred to the coinbase, not counting gas
+ * @apiSuccess {String}   blocks.transactions.total_miner_reward ETH (in wei) transferred to the coinbase, including gas and direct transfers. The burned base_fee (EIP-1559) is not credited to the miner, so the base_fee is not present in this value.
  * @apiSuccess {Boolean}  [blocks.transactions.is_megabundle] True if this transaction was submitted as part of a megabundle
->>>>>>> 5ca36cac
  * @apiSuccessExample {json} Success-Response:
  * HTTP/1.1 200 OK
 {
